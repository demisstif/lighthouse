use crate::head_tracker::SszHeadTracker;
<<<<<<< HEAD
use crate::{BeaconChainTypes, BeaconSnapshot};
use operation_pool::PersistedOperationPool;
=======
>>>>>>> 8c5bcfe5
use ssz::{Decode, Encode};
use ssz_derive::{Decode, Encode};
use store::{DBColumn, Error as StoreError, SimpleStoreItem};
use types::Hash256;

#[derive(Clone, Encode, Decode)]
<<<<<<< HEAD
pub struct PersistedBeaconChain<T: BeaconChainTypes> {
    pub canonical_head: BeaconSnapshot<T::EthSpec>,
    pub finalized_snapshot: BeaconSnapshot<T::EthSpec>,
    pub op_pool: PersistedOperationPool<T::EthSpec>,
=======
pub struct PersistedBeaconChain {
    pub canonical_head_block_root: Hash256,
>>>>>>> 8c5bcfe5
    pub genesis_block_root: Hash256,
    pub ssz_head_tracker: SszHeadTracker,
}

impl SimpleStoreItem for PersistedBeaconChain {
    fn db_column() -> DBColumn {
        DBColumn::BeaconChain
    }

    fn as_store_bytes(&self) -> Vec<u8> {
        self.as_ssz_bytes()
    }

    fn from_store_bytes(bytes: &[u8]) -> Result<Self, StoreError> {
        Self::from_ssz_bytes(bytes).map_err(Into::into)
    }
}<|MERGE_RESOLUTION|>--- conflicted
+++ resolved
@@ -1,24 +1,12 @@
 use crate::head_tracker::SszHeadTracker;
-<<<<<<< HEAD
-use crate::{BeaconChainTypes, BeaconSnapshot};
-use operation_pool::PersistedOperationPool;
-=======
->>>>>>> 8c5bcfe5
 use ssz::{Decode, Encode};
 use ssz_derive::{Decode, Encode};
 use store::{DBColumn, Error as StoreError, SimpleStoreItem};
 use types::Hash256;
 
 #[derive(Clone, Encode, Decode)]
-<<<<<<< HEAD
-pub struct PersistedBeaconChain<T: BeaconChainTypes> {
-    pub canonical_head: BeaconSnapshot<T::EthSpec>,
-    pub finalized_snapshot: BeaconSnapshot<T::EthSpec>,
-    pub op_pool: PersistedOperationPool<T::EthSpec>,
-=======
 pub struct PersistedBeaconChain {
     pub canonical_head_block_root: Hash256,
->>>>>>> 8c5bcfe5
     pub genesis_block_root: Hash256,
     pub ssz_head_tracker: SszHeadTracker,
 }
