--- conflicted
+++ resolved
@@ -5,13 +5,9 @@
 use crate::events::NullEventHandler;
 use crate::fork_choice::SszForkChoice;
 use crate::head_tracker::HeadTracker;
-<<<<<<< HEAD
 use crate::persisted_beacon_chain::PersistedBeaconChain;
 use crate::shuffling_cache::ShufflingCache;
-=======
-use crate::persisted_beacon_chain::{PersistedBeaconChain, BEACON_CHAIN_DB_KEY};
 use crate::state_cache::StateCache;
->>>>>>> 5509ce04
 use crate::timeout_rw_lock::TimeoutRwLock;
 use crate::validator_pubkey_cache::ValidatorPubkeyCache;
 use crate::{
@@ -427,12 +423,9 @@
                 .event_handler
                 .ok_or_else(|| "Cannot build without an event handler".to_string())?,
             head_tracker: self.head_tracker.unwrap_or_default(),
-<<<<<<< HEAD
             shuffling_cache: TimeoutRwLock::new(ShufflingCache::new()),
             validator_pubkey_cache: TimeoutRwLock::new(validator_pubkey_cache),
-=======
             block_processing_cache: TimeoutRwLock::new(StateCache::new(canonical_head)),
->>>>>>> 5509ce04
             log: log.clone(),
         };
 
