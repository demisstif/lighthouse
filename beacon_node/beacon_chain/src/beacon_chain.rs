--- conflicted
+++ resolved
@@ -1043,21 +1043,7 @@
             .try_read_for(VALIDATOR_PUBKEY_CACHE_LOCK_TIMEOUT)
             .ok_or_else(|| Error::ValidatorPubkeyCacheLockTimeout)?;
 
-<<<<<<< HEAD
-        let fork = self
-=======
-        let pubkeys = indexed_attestation
-            .attesting_indices
-            .iter()
-            .map(|i| {
-                pubkey_cache
-                    .get(*i as usize)
-                    .ok_or_else(|| Error::ValidatorPubkeyCacheIncomplete(*i as usize))
-            })
-            .collect::<Result<Vec<&PublicKey>, Error>>()?;
-
         let (fork, genesis_validators_root) = self
->>>>>>> 6f3503b0
             .canonical_head
             .try_read_for(HEAD_LOCK_TIMEOUT)
             .ok_or_else(|| Error::CanonicalHeadLockTimeout)
