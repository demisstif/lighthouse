--- conflicted
+++ resolved
@@ -6,11 +6,7 @@
 use crate::metrics;
 use crate::persisted_beacon_chain::PersistedBeaconChain;
 use crate::shuffling_cache::ShufflingCache;
-<<<<<<< HEAD
-use crate::state_cache::StateCache;
-=======
 use crate::snapshot_cache::SnapshotCache;
->>>>>>> 894a509e
 use crate::timeout_rw_lock::TimeoutRwLock;
 use crate::validator_pubkey_cache::ValidatorPubkeyCache;
 use crate::BeaconSnapshot;
@@ -59,9 +55,6 @@
 /// head.
 const HEAD_LOCK_TIMEOUT: Duration = Duration::from_secs(1);
 
-/// The time-out before failure during an operation to take a read/write RwLock on the block
-/// processing cache.
-const BLOCK_PROCESSING_CACHE_LOCK_TIMEOUT: Duration = Duration::from_secs(1);
 /// The time-out before failure during an operation to take a read/write RwLock on the
 /// attestation cache.
 const ATTESTATION_CACHE_LOCK_TIMEOUT: Duration = Duration::from_secs(1);
@@ -214,8 +207,6 @@
     pub(crate) shuffling_cache: TimeoutRwLock<ShufflingCache>,
     /// Caches a map of `validator_index -> validator_pubkey`.
     pub(crate) validator_pubkey_cache: TimeoutRwLock<ValidatorPubkeyCache>,
-    /// A cache dedicated to block processing.
-    pub(crate) block_processing_cache: TimeoutRwLock<StateCache<T::EthSpec>>,
     /// Logging to CLI, etc.
     pub(crate) log: Logger,
 }
@@ -1294,15 +1285,6 @@
         // processing.
         let db_read_timer = metrics::start_timer(&metrics::BLOCK_PROCESSING_DB_READ);
 
-<<<<<<< HEAD
-        let cached_checkpoint = self
-            .block_processing_cache
-            .try_write_for(BLOCK_PROCESSING_CACHE_LOCK_TIMEOUT)
-            .and_then(|mut block_processing_cache| block_processing_cache.get(block.parent_root));
-
-        let (parent_block, parent_state) = if let Some(checkpoint) = cached_checkpoint {
-            (checkpoint.beacon_block, checkpoint.beacon_state)
-=======
         let cached_snapshot = self
             .block_processing_cache
             .try_write_for(BLOCK_PROCESSING_CACHE_LOCK_TIMEOUT)
@@ -1312,7 +1294,6 @@
 
         let (parent_block, parent_state) = if let Some(snapshot) = cached_snapshot {
             (snapshot.beacon_block, snapshot.beacon_state)
->>>>>>> 894a509e
         } else {
             // Load the blocks parent block from the database, returning invalid if that block is not
             // found.
@@ -1531,11 +1512,7 @@
         self.block_processing_cache
             .try_write_for(BLOCK_PROCESSING_CACHE_LOCK_TIMEOUT)
             .map(|mut block_processing_cache| {
-<<<<<<< HEAD
-                block_processing_cache.insert(CheckPoint {
-=======
                 block_processing_cache.insert(BeaconSnapshot {
->>>>>>> 894a509e
                     beacon_block: signed_block,
                     beacon_block_root: block_root,
                     beacon_state: state,
@@ -1728,13 +1705,6 @@
                     beacon_block_root,
                     beacon_state,
                     beacon_state_root,
-<<<<<<< HEAD
-                };
-
-                new_head
-                    .beacon_state
-                    .build_all_committee_caches(&self.spec)?;
-=======
                 })
             })
             .and_then(|mut snapshot| {
@@ -1746,7 +1716,6 @@
                     .map_err(Into::into)
                     .map(|()| snapshot)
             })?;
->>>>>>> 894a509e
 
         // Attempt to detect if the new head is not on the same chain as the previous block
         // (i.e., a re-org).
@@ -1797,28 +1766,6 @@
             });
         }
 
-<<<<<<< HEAD
-                self.block_processing_cache
-                    .try_write_for(BLOCK_PROCESSING_CACHE_LOCK_TIMEOUT)
-                    .map(|mut block_processing_cache| {
-                        block_processing_cache.update_head(beacon_block_root);
-                    })
-                    .unwrap_or_else(|| {
-                        error!(
-                            self.log,
-                            "Failed to obtain cache write lock";
-                            "lock" => "block_processing_cache",
-                            "task" => "update head"
-                        );
-                    });
-
-                if previous_slot.epoch(T::EthSpec::slots_per_epoch())
-                    < new_slot.epoch(T::EthSpec::slots_per_epoch())
-                    || is_reorg
-                {
-                    self.persist_head_and_fork_choice()?;
-                }
-=======
         if current_head.slot.epoch(T::EthSpec::slots_per_epoch())
             < new_head
                 .beacon_state
@@ -1828,7 +1775,6 @@
         {
             self.persist_head_and_fork_choice()?;
         }
->>>>>>> 894a509e
 
         let update_head_timer = metrics::start_timer(&metrics::UPDATE_HEAD_TIMES);
 
