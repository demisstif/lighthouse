use crate::test_utils::TestRandom;
use crate::{BeaconBlockBody, ChainSpec, Eth1Data, Hash256, ProposalSignedData, Slot};
use bls::Signature;
use rand::RngCore;
use serde_derive::Serialize;
<<<<<<< HEAD
use ssz::{hash, TreeHash};
use ssz_derive::{Decode, Encode};
use test_random_derive::TestRandom;

#[derive(Debug, PartialEq, Clone, Serialize, Encode, Decode, TestRandom)]
=======
use ssz::TreeHash;
use ssz_derive::{Decode, Encode, TreeHash};

#[derive(Debug, PartialEq, Clone, Serialize, Encode, Decode, TreeHash)]
>>>>>>> 87ea95ce
pub struct BeaconBlock {
    pub slot: Slot,
    pub parent_root: Hash256,
    pub state_root: Hash256,
    pub randao_reveal: Signature,
    pub eth1_data: Eth1Data,
    pub signature: Signature,
    pub body: BeaconBlockBody,
}

impl BeaconBlock {
    /// Produce the first block of the Beacon Chain.
    pub fn genesis(state_root: Hash256, spec: &ChainSpec) -> BeaconBlock {
        BeaconBlock {
            slot: spec.genesis_slot,
            parent_root: spec.zero_hash,
            state_root,
            randao_reveal: spec.empty_signature.clone(),
            eth1_data: Eth1Data {
                deposit_root: spec.zero_hash,
                block_hash: spec.zero_hash,
            },
            signature: spec.empty_signature.clone(),
            body: BeaconBlockBody {
                proposer_slashings: vec![],
                attester_slashings: vec![],
                attestations: vec![],
                deposits: vec![],
                exits: vec![],
            },
        }
    }

    pub fn canonical_root(&self) -> Hash256 {
        Hash256::from(&self.hash_tree_root()[..])
    }

    pub fn proposal_root(&self, spec: &ChainSpec) -> Hash256 {
        let block_without_signature_root = {
            let mut block_without_signature = self.clone();
            block_without_signature.signature = spec.empty_signature.clone();
            block_without_signature.canonical_root()
        };

        let proposal = ProposalSignedData {
            slot: self.slot,
            shard: spec.beacon_chain_shard_number,
            block_root: block_without_signature_root,
        };
        Hash256::from(&proposal.hash_tree_root()[..])
    }
}

<<<<<<< HEAD
impl TreeHash for BeaconBlock {
    fn hash_tree_root_internal(&self) -> Vec<u8> {
        let mut result: Vec<u8> = vec![];
        result.append(&mut self.slot.hash_tree_root_internal());
        result.append(&mut self.parent_root.hash_tree_root_internal());
        result.append(&mut self.state_root.hash_tree_root_internal());
        result.append(&mut self.randao_reveal.hash_tree_root_internal());
        result.append(&mut self.eth1_data.hash_tree_root_internal());
        result.append(&mut self.signature.hash_tree_root_internal());
        result.append(&mut self.body.hash_tree_root_internal());
        hash(&result)
=======
impl<T: RngCore> TestRandom<T> for BeaconBlock {
    fn random_for_test(rng: &mut T) -> Self {
        Self {
            slot: <_>::random_for_test(rng),
            parent_root: <_>::random_for_test(rng),
            state_root: <_>::random_for_test(rng),
            randao_reveal: <_>::random_for_test(rng),
            eth1_data: <_>::random_for_test(rng),
            signature: <_>::random_for_test(rng),
            body: <_>::random_for_test(rng),
        }
>>>>>>> 87ea95ce
    }
}

#[cfg(test)]
mod tests {
    use super::*;
    use crate::test_utils::{SeedableRng, TestRandom, XorShiftRng};
    use ssz::{ssz_encode, Decodable, TreeHash};

    #[test]
    pub fn test_ssz_round_trip() {
        let mut rng = XorShiftRng::from_seed([42; 16]);
        let original = BeaconBlock::random_for_test(&mut rng);

        let bytes = ssz_encode(&original);
        let (decoded, _) = <_>::ssz_decode(&bytes, 0).unwrap();

        assert_eq!(original, decoded);
    }

    #[test]
    pub fn test_hash_tree_root_internal() {
        let mut rng = XorShiftRng::from_seed([42; 16]);
        let original = BeaconBlock::random_for_test(&mut rng);

        let result = original.hash_tree_root_internal();

        assert_eq!(result.len(), 32);
        // TODO: Add further tests
        // https://github.com/sigp/lighthouse/issues/170
    }
}<|MERGE_RESOLUTION|>--- conflicted
+++ resolved
@@ -3,18 +3,11 @@
 use bls::Signature;
 use rand::RngCore;
 use serde_derive::Serialize;
-<<<<<<< HEAD
-use ssz::{hash, TreeHash};
-use ssz_derive::{Decode, Encode};
+use ssz::TreeHash;
+use ssz_derive::{Decode, Encode, TreeHash};
 use test_random_derive::TestRandom;
 
-#[derive(Debug, PartialEq, Clone, Serialize, Encode, Decode, TestRandom)]
-=======
-use ssz::TreeHash;
-use ssz_derive::{Decode, Encode, TreeHash};
-
-#[derive(Debug, PartialEq, Clone, Serialize, Encode, Decode, TreeHash)]
->>>>>>> 87ea95ce
+#[derive(Debug, PartialEq, Clone, Serialize, Encode, Decode, TreeHash, TestRandom)]
 pub struct BeaconBlock {
     pub slot: Slot,
     pub parent_root: Hash256,
@@ -68,34 +61,6 @@
     }
 }
 
-<<<<<<< HEAD
-impl TreeHash for BeaconBlock {
-    fn hash_tree_root_internal(&self) -> Vec<u8> {
-        let mut result: Vec<u8> = vec![];
-        result.append(&mut self.slot.hash_tree_root_internal());
-        result.append(&mut self.parent_root.hash_tree_root_internal());
-        result.append(&mut self.state_root.hash_tree_root_internal());
-        result.append(&mut self.randao_reveal.hash_tree_root_internal());
-        result.append(&mut self.eth1_data.hash_tree_root_internal());
-        result.append(&mut self.signature.hash_tree_root_internal());
-        result.append(&mut self.body.hash_tree_root_internal());
-        hash(&result)
-=======
-impl<T: RngCore> TestRandom<T> for BeaconBlock {
-    fn random_for_test(rng: &mut T) -> Self {
-        Self {
-            slot: <_>::random_for_test(rng),
-            parent_root: <_>::random_for_test(rng),
-            state_root: <_>::random_for_test(rng),
-            randao_reveal: <_>::random_for_test(rng),
-            eth1_data: <_>::random_for_test(rng),
-            signature: <_>::random_for_test(rng),
-            body: <_>::random_for_test(rng),
-        }
->>>>>>> 87ea95ce
-    }
-}
-
 #[cfg(test)]
 mod tests {
     use super::*;
