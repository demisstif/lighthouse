--- conflicted
+++ resolved
@@ -2,11 +2,7 @@
 //! validated individually, or alongside in others in a potentially cheaper bulk operation.
 //!
 //! This module exposes one function to extract each type of `SignatureSet` from a `BeaconBlock`.
-<<<<<<< HEAD
 use bls::SignatureSet;
-=======
-use bls::{G1Point, G1Ref, SignatureSet, SignedMessage};
->>>>>>> 9c3f76a3
 use ssz::DecodeError;
 use std::borrow::Cow;
 use std::convert::TryInto;
@@ -48,11 +44,7 @@
 pub fn get_pubkey_from_state<'a, T>(
     state: &'a BeaconState<T>,
     validator_index: usize,
-<<<<<<< HEAD
 ) -> Option<Cow<'a, PublicKey>>
-=======
-) -> Option<Cow<'a, G1Point>>
->>>>>>> 9c3f76a3
 where
     T: EthSpec,
 {
@@ -63,11 +55,7 @@
             let pk: Option<PublicKey> = (&v.pubkey).try_into().ok();
             pk
         })
-<<<<<<< HEAD
-        .map(|pk| Cow::Owned(pk))
-=======
-        .map(|pk| Cow::Owned(pk.into_point()))
->>>>>>> 9c3f76a3
+        .map(Cow::Owned)
 }
 
 /// A signature set that is valid if a block was signed by the expected block producer.
@@ -77,17 +65,10 @@
     signed_block: &'a SignedBeaconBlock<T>,
     block_root: Option<Hash256>,
     spec: &'a ChainSpec,
-<<<<<<< HEAD
-) -> Result<SignatureSet>
-where
-    T: EthSpec,
-    F: Fn(usize) -> Option<Cow<'a, PublicKey>>,
-=======
-) -> Result<SignatureSet<'a>>
-where
-    T: EthSpec,
-    F: Fn(usize) -> Option<Cow<'a, G1Point>>,
->>>>>>> 9c3f76a3
+) -> Result<SignatureSet>
+where
+    T: EthSpec,
+    F: Fn(usize) -> Option<Cow<'a, PublicKey>>,
 {
     let block = &signed_block.message;
     let proposer_index = state.get_beacon_proposer_index(block.slot, spec)?;
@@ -122,17 +103,10 @@
     get_pubkey: F,
     block: &'a BeaconBlock<T>,
     spec: &'a ChainSpec,
-<<<<<<< HEAD
-) -> Result<SignatureSet>
-where
-    T: EthSpec,
-    F: Fn(usize) -> Option<Cow<'a, PublicKey>>,
-=======
-) -> Result<SignatureSet<'a>>
-where
-    T: EthSpec,
-    F: Fn(usize) -> Option<Cow<'a, G1Point>>,
->>>>>>> 9c3f76a3
+) -> Result<SignatureSet>
+where
+    T: EthSpec,
+    F: Fn(usize) -> Option<Cow<'a, PublicKey>>,
 {
     let proposer_index = state.get_beacon_proposer_index(block.slot, spec)?;
 
@@ -158,17 +132,10 @@
     get_pubkey: F,
     proposer_slashing: &'a ProposerSlashing,
     spec: &'a ChainSpec,
-<<<<<<< HEAD
 ) -> Result<(SignatureSet, SignatureSet)>
 where
     T: EthSpec,
     F: Fn(usize) -> Option<Cow<'a, PublicKey>>,
-=======
-) -> Result<(SignatureSet<'a>, SignatureSet<'a>)>
-where
-    T: EthSpec,
-    F: Fn(usize) -> Option<Cow<'a, G1Point>>,
->>>>>>> 9c3f76a3
 {
     let proposer_index = proposer_slashing.signed_header_1.message.proposer_index as usize;
 
@@ -224,17 +191,10 @@
     signature: &'a AggregateSignature,
     indexed_attestation: &'b IndexedAttestation<T>,
     spec: &'a ChainSpec,
-<<<<<<< HEAD
-) -> Result<SignatureSet>
-where
-    T: EthSpec,
-    F: Fn(usize) -> Option<Cow<'a, PublicKey>>,
-=======
-) -> Result<SignatureSet<'a>>
-where
-    T: EthSpec,
-    F: Fn(usize) -> Option<Cow<'a, G1Point>>,
->>>>>>> 9c3f76a3
+) -> Result<SignatureSet>
+where
+    T: EthSpec,
+    F: Fn(usize) -> Option<Cow<'a, PublicKey>>,
 {
     let pubkeys = indexed_attestation
         .attesting_indices
@@ -267,17 +227,10 @@
     fork: &Fork,
     genesis_validators_root: Hash256,
     spec: &'a ChainSpec,
-<<<<<<< HEAD
-) -> Result<SignatureSet>
-where
-    T: EthSpec,
-    F: Fn(usize) -> Option<Cow<'a, PublicKey>>,
-=======
-) -> Result<SignatureSet<'a>>
-where
-    T: EthSpec,
-    F: Fn(usize) -> Option<Cow<'a, G1Point>>,
->>>>>>> 9c3f76a3
+) -> Result<SignatureSet>
+where
+    T: EthSpec,
+    F: Fn(usize) -> Option<Cow<'a, PublicKey>>,
 {
     let pubkeys = indexed_attestation
         .attesting_indices
@@ -307,17 +260,10 @@
     get_pubkey: F,
     attester_slashing: &'a AttesterSlashing<T>,
     spec: &'a ChainSpec,
-<<<<<<< HEAD
 ) -> Result<(SignatureSet, SignatureSet)>
 where
     T: EthSpec,
     F: Fn(usize) -> Option<Cow<'a, PublicKey>> + Clone,
-=======
-) -> Result<(SignatureSet<'a>, SignatureSet<'a>)>
-where
-    T: EthSpec,
-    F: Fn(usize) -> Option<Cow<'a, G1Point>> + Clone,
->>>>>>> 9c3f76a3
 {
     Ok((
         indexed_attestation_signature_set(
@@ -363,7 +309,7 @@
     let (pubkey, signature, message) = pubkey_signature_message;
 
     // Note: Deposits are valid across forks, thus the deposit domain is computed
-    // with the fork zeroed.
+    // with the fok zeroed.
     SignatureSet::single(&signature, Cow::Borrowed(pubkey), message.clone())
 }
 
@@ -374,17 +320,10 @@
     get_pubkey: F,
     signed_exit: &'a SignedVoluntaryExit,
     spec: &'a ChainSpec,
-<<<<<<< HEAD
-) -> Result<SignatureSet>
-where
-    T: EthSpec,
-    F: Fn(usize) -> Option<Cow<'a, PublicKey>>,
-=======
-) -> Result<SignatureSet<'a>>
-where
-    T: EthSpec,
-    F: Fn(usize) -> Option<Cow<'a, G1Point>>,
->>>>>>> 9c3f76a3
+) -> Result<SignatureSet>
+where
+    T: EthSpec,
+    F: Fn(usize) -> Option<Cow<'a, PublicKey>>,
 {
     let exit = &signed_exit.message;
     let proposer_index = exit.validator_index as usize;
