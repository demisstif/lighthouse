mod cache;
mod cache_arena;
mod impls;
#[cfg(test)]
mod test;
mod vec_arena;

pub type VecArena = vec_arena::VecArena<Hash256>;

pub type CacheArena = cache_arena::CacheArena<Hash256>;

pub use crate::cache::TreeHashCache;
pub use crate::impls::int_log;
use ethereum_types::H256 as Hash256;
use tree_hash::TreeHash;

#[derive(Debug, PartialEq, Clone)]
pub enum Error {
    /// Attempting to provide more than 2^depth leaves to a Merkle tree is disallowed.
    TooManyLeaves,
    /// Shrinking a Merkle tree cache by providing it with less leaves than it currently has is
    /// disallowed (for simplicity).
    CannotShrink,
    /// Cache is inconsistent with the list of dirty indices provided.
    CacheInconsistent,
<<<<<<< HEAD
    VecArenaError(vec_arena::Error),
}

impl From<vec_arena::Error> for Error {
    fn from(e: vec_arena::Error) -> Error {
        Error::VecArenaError(e)
=======
    CacheArenaError(cache_arena::Error),
    /// Unable to find left index in Merkle tree.
    MissingLeftIdx(usize),
}

impl From<cache_arena::Error> for Error {
    fn from(e: cache_arena::Error) -> Error {
        Error::CacheArenaError(e)
>>>>>>> e0b9fa59
    }
}

/// Trait for types which can make use of a cache to accelerate calculation of their tree hash root.
pub trait CachedTreeHash<Cache>: TreeHash {
    /// Create a new cache appropriate for use with values of this type.
<<<<<<< HEAD
    fn new_tree_hash_cache(&self, arena: &mut VecArena) -> Cache;
=======
    fn new_tree_hash_cache(&self, arena: &mut CacheArena) -> Cache;
>>>>>>> e0b9fa59

    /// Update the cache and use it to compute the tree hash root for `self`.
    fn recalculate_tree_hash_root(
        &self,
<<<<<<< HEAD
        arena: &mut VecArena,
=======
        arena: &mut CacheArena,
>>>>>>> e0b9fa59
        cache: &mut Cache,
    ) -> Result<Hash256, Error>;
}<|MERGE_RESOLUTION|>--- conflicted
+++ resolved
@@ -3,9 +3,6 @@
 mod impls;
 #[cfg(test)]
 mod test;
-mod vec_arena;
-
-pub type VecArena = vec_arena::VecArena<Hash256>;
 
 pub type CacheArena = cache_arena::CacheArena<Hash256>;
 
@@ -23,14 +20,6 @@
     CannotShrink,
     /// Cache is inconsistent with the list of dirty indices provided.
     CacheInconsistent,
-<<<<<<< HEAD
-    VecArenaError(vec_arena::Error),
-}
-
-impl From<vec_arena::Error> for Error {
-    fn from(e: vec_arena::Error) -> Error {
-        Error::VecArenaError(e)
-=======
     CacheArenaError(cache_arena::Error),
     /// Unable to find left index in Merkle tree.
     MissingLeftIdx(usize),
@@ -39,27 +28,18 @@
 impl From<cache_arena::Error> for Error {
     fn from(e: cache_arena::Error) -> Error {
         Error::CacheArenaError(e)
->>>>>>> e0b9fa59
     }
 }
 
 /// Trait for types which can make use of a cache to accelerate calculation of their tree hash root.
 pub trait CachedTreeHash<Cache>: TreeHash {
     /// Create a new cache appropriate for use with values of this type.
-<<<<<<< HEAD
-    fn new_tree_hash_cache(&self, arena: &mut VecArena) -> Cache;
-=======
     fn new_tree_hash_cache(&self, arena: &mut CacheArena) -> Cache;
->>>>>>> e0b9fa59
 
     /// Update the cache and use it to compute the tree hash root for `self`.
     fn recalculate_tree_hash_root(
         &self,
-<<<<<<< HEAD
-        arena: &mut VecArena,
-=======
         arena: &mut CacheArena,
->>>>>>> e0b9fa59
         cache: &mut Cache,
     ) -> Result<Hash256, Error>;
 }